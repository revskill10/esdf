/**
 * @module esdf/core/EventSourcedAggregate
 */

var AggregateSnapshot = require('./utils/AggregateSnapshot.js').AggregateSnapshot;
var SnapshotStrategy = require('./utils/SnapshotStrategy.js');
var when = require('when');
var uuid = require('uuid');
var util = require('util');

var Commit = require('./Commit.js').Commit;

//TODO: Error class documentation.
/**
 * Aggregate-event type mismatch. Generated when a commit labelled with another AggregateType is applied to an aggregate.
 * Also occurs when a snapshot type mismatch takes place.
 * This prevents loading an aggregateID as another, unrelated aggregate type and trashing the database or bypassing logic restrictions.
 */
function AggregateTypeMismatch(expected, got){
	this.name = 'AggregateTypeMismatch';
	this.message = 'Aggregate type mismatch: expected (' + typeof(expected) + ')' + expected + ', got (' + typeof(got) + ')' + got;
	this.labels = {
		expected: expected,
		got: got,
		critical: true // This error precludes retry attempts (assuming a sane retry strategy is employed).
	};
}
util.inherits(AggregateTypeMismatch, Error);

<<<<<<< HEAD
/**
 * Generated when an aggregate was attempted to be used incorrectly.
 * This currently only occurs when a snapshot operation is requested, but the aggregate lacks snapshot support.
 */
=======
function AggregateDefinitionError(message){
	this.name = 'AggregateDefinitionError';
	this.message = message;
	this.labels = {
		critical: true
	};
}
util.inherits(AggregateDefinitionError, Error);

>>>>>>> 7667abfe
function AggregateUsageError(message){
	this.name = 'AggregateUsageError';
	this.message = message;
	this.labels = {
		critical: true
	};
}
util.inherits(AggregateUsageError, Error);

//TODO: use real, well-defined methods for assigning the EventSink, ID and aggregateType. Refactor the users.
/**
 * Basic constructor for creating an in-memory object representation of an Aggregate. Aggregates are basic business objects in the domain and the primary source of events.
 * An aggregate should typically listen to its own events (define on* event handlers) and react by issuing such state changes, since it is the only keeper of its own internal state.
 * You *are* supposed to use this as a prototype for your own Aggregate constructors (preferably via Node's util.inherits).
 * 
 * @constructor
 */
function EventSourcedAggregate(){
	/**
	 * Aggregate ID, used when loading (rehydrating) the object from an Event Sink.
	 * @type string
	 */
	this._aggregateID = undefined;
	/**
	 * Pending event sequence number, used for event ordering and optimistic concurrency collision detection.
	 * @type number
	 */
	this._nextSequenceNumber = 1;
	/**
	 * Array of the events to be saved to the Event Sink within a single commit when commit() is called.
	 * @type [module:esdf/core/Event]
	 */
	this._stagedEvents = undefined;
	/**
	 * The assigned Event Sink that events will be committed to. This variable should be assigned from the outside using the assignEventSink method.
	 * @type Object
	 */
	this._eventSink = undefined;
	/**
	 * Aggregate's proper type name - used to check if commits belong here when loading. Validation makes it impossible to apply another class's commits.
	 * @type string
	 */
	this._aggregateType = undefined;
	/**
	 * Snapshotting strategy used while committing changes. The default is to save a snapshot every commit (if a snapshotter is at all available).
	 * @type function
	 */
	this._snapshotStrategy = SnapshotStrategy.every(1);
	/**
	 * Whether to ignore missing event handlers when applying events (both online and during rehydration).
	 * For example, if "Done" is the event name and there is no onDone method defined within the aggregate, an error would normally be thrown.
	 * This safety mechanism is in place to catch programmer errors early.
	 * Setting this flag to true will prevent error generation in such cases (when you need events without any handlers).
	 * @type boolean
	 */
		this._allowMissingEventHandlers = false;
}

/**
 * Apply the given commit to the aggregate, causing it to apply each event, individually, one after another.
 * 
 * @param {module:esdf/core/Commit.Commit} commit The commit object to apply.
 */
EventSourcedAggregate.prototype.applyCommit = function applyCommit(commit){
	var self = this;
	// Check if the commit's saved aggregateType matches our own. If not, bail out - this is not our commit for sure!
	if(this._aggregateType !== commit.aggregateType){
		throw new AggregateTypeMismatch(this._aggregateType, commit.aggregateType);
	}
	commit.events.forEach(function(event){
		// The handler only gets the event and the commit metadata. It is not guaranteed to have access to other commit members.
		self._applyEvent(event, commit);
	});
	// Increment our internal sequence number counter.
	this.updateSequenceNumber(commit.sequenceSlot);
};

/**
 * Conditionally increase the internal next sequence number if the passed argument is greater or equal to it. Sets the next sequence number to the last commit number + 1.
 * @param {number} lastCommitNumber The number of the processed commit.
 */
EventSourcedAggregate.prototype.updateSequenceNumber = function updateSequenceNumber(lastCommitNumber){
	if(typeof(this._nextSequenceNumber) !== 'number'){
		this._nextSequenceNumber = 1;
	}
	if(Number(lastCommitNumber) >= this._nextSequenceNumber){
		this._nextSequenceNumber = Number(lastCommitNumber) + 1;
	}
};

/**
 * Apply the event to the Aggregate by calling the appropriate registered event handlers.
 * 
 * @param {module:esdf/core/Event.Event} event The event to apply.
 * @param {module:esdf/core/Commit.Commit} commit The commit that the event is part of.
 */
//TODO: document the handler function contract using JSDoc or any other means available.
EventSourcedAggregate.prototype._applyEvent = function _applyEvent(event, commit){
	var handlerFunctionName = 'on' + event.eventType;
	if(typeof(this[handlerFunctionName]) === 'function'){
		this[handlerFunctionName](event, commit);
	}
	else{
		if(!this._allowMissingEventHandlers){
			throw new AggregateDefinitionError('Event type ' + event.eventType + ' applied, but no handler was available - bailing out to avoid programmer error!');
		}
	}
};

/**
 * Apply the event to the Aggregate from an outside source (i.e. non-intrinsic).
 * 
 * @param {module:esdf/core/Event.Event} event The event to apply.
 * @param {module:esdf/core/Commit.Commit} commit The commit that the event is part of.
 */
EventSourcedAggregate.prototype.applyEvent = function applyEvent(event, commit){
	this._applyEvent(event, commit);
	this.updateSequenceNumber(commit.sequenceSlot);
};

/**
 * Stage an event for committing later. Immediately applies the event to the Aggregate (via the built-in EventEmitter), so rolling back is not possible (reloading the Aggregate from the Event Sink and retrying can be used instead, see utils.tryWith).
 * 
 * @param {module:esdf/core/Event.Event} event The event to be enqueued for committing later.
 */
EventSourcedAggregate.prototype._stageEvent = function _stageEvent(event){
	// If this is the first call, we need to initialize the pending event array.
	//  It can not be done via prototypes, because that would mean the array is shared among all instances (a big problem!).
	if(!this._stagedEvents){
		this._stagedEvents = [];
	}
	this._stagedEvents.push(event);
	this._applyEvent(event);
	return true;
};

/**
 * Apply a snapshot object to the aggregate instance. The aggregate must support snapshot application (can be checked via supportsSnapshots()).
 * After snapshot application, the instance should be indistinguishable from one that has only been processing events.
 * Only the aggregate implementation is responsible for applying snapshots to itself. The framework does not aid state restoration in any way, besides setting appropriate sequence counters.
 * @param {module:esdf/utils/AggregateSnapshot} snapshot The snapshot object to apply.
 */
EventSourcedAggregate.prototype.applySnapshot = function applySnapshot(snapshot){
	if(AggregateSnapshot.isAggregateSnapshot(snapshot)){
		if(this.supportsSnapshotApplication()){
			if(snapshot.aggregateType === this._aggregateType){
				this._applySnapshot(snapshot);
				this.updateSequenceNumber(snapshot.lastSlotNumber);
			}
			else{
				throw new AggregateTypeMismatch(this._aggregateType, snapshot.aggregateType);
			}
		}
		else{
			throw new AggregateUsageError('This aggregate does not support snapshot application (needs to implement _applySnapshot).');
		}
	}
	else{
		throw new AggregateUsageError('Not a snapshot object - can not apply!');
	}
};

/**
 * Check if the aggregate instance supports snapshot application.
 * Note that a passed check does not guarantee support for saving snapshots - only re-applying them on top of an instance.
 * @returns {boolean} whether a snapshot can be applied to this aggregate.
 */
EventSourcedAggregate.prototype.supportsSnapshotApplication = function supportsSnapshotApplication(){
	return (typeof(this._applySnapshot) === 'function');
};

/**
 * Check if the aggregate instance supports snapshot generation.
 * Note that snapshot generation support alone is not enough to guarantee that a snapshot can be re-applied later.
 * @returns {boolean} whether this aggregate can be asked to generate a snapshot of itself.
 */
EventSourcedAggregate.prototype.supportsSnapshotGeneration = function supportsSnapshotGeneration(){
	return (typeof(this._getSnapshotData) === 'function');
};

/**
 * Save all staged events to the Event Sink (assigned earlier manually from outside to the Aggregate's "_eventSink" property).
 * A snapshot save is automatically triggered (in the background) if the snapshotting strategy allows it.
 * @param {Object} metadata The data that should be saved to storage along with the commit object.
 * @returns {external:Promise} Promise/A-compliant promise object which supports then(). The promise is resolved when the commit is saved, and rejected if the saving fails for any reason (including optimistic concurrency).
 */
EventSourcedAggregate.prototype.commit = function commit(metadata){
	if(typeof(metadata) !== 'object' || metadata === null){
		metadata = {};
	}
	var self = this;
	var emitDeferred = when.defer(); //emission promise - to be resolved when the event batch is saved in the database
	// Try to sink the commit. If empty, return success immediately.
	if(!this._stagedEvents){
		this._stagedEvents = [];
	}
	if(this._stagedEvents.length === 0){
		return emitDeferred.resolver.resolve();
	}
	var commitObject = new Commit(this._stagedEvents, this._aggregateID, this._nextSequenceNumber, this._aggregateType, metadata);
	when(self._eventSink.sink(commitObject),
	function _commitSinkSucceeded(result){
		self._stagedEvents = [];
		self._nextSequenceNumber = self._nextSequenceNumber + 1;
		// Now that the commit has been saved, we proceed to save a snapshot if the snapshotting strategy tells us to (and we have a snapshot save provider).
		//  Note that _snapshotStrategy is called with "this" set to the current aggregate, which makes it behave like a private method.
		if(self.supportsSnapshotGeneration() && self._snapshotter && self._snapshotStrategy(commitObject)){
			self.saveSnapshot();
			// Since saving a snapshot is never mandatory for correct operation of an event-sourced application, we do not have to react to errors.
			//TODO: Find a way to get some notification out, so that the snapshot save failure can be logged somewhere. Promise handling (when() wrapping) of te saveSnapshot() above should be included.
		}
		return emitDeferred.resolver.resolve(result);
	},
	function _commitSinkFailed(reason){
		return emitDeferred.resolver.reject(reason);
	}); //This is a promise (thenable), so return its consumer-facing part.
	return emitDeferred.promise;
};

/**
 * Save a snapshot of the current aggregate state.
 * The aggregate needs to support snapshot generation, as determined by its supportsSnapshotGeneration() method's return value.
 * @returns {external:Promise} the promise that snapshot save will be carried out.
 */
EventSourcedAggregate.prototype.saveSnapshot = function saveSnapshot(){
	var self = this;
	if(this.supportsSnapshotGeneration){
		return this._snapshotter.saveSnapshot(new AggregateSnapshot(this._aggregateType, this._aggregateID, this._getSnapshotData(), (this._nextSequenceNumber - 1)));
	}
	else{
		return when.reject(new AggregateDefinitionError('An aggregate needs to implement _getSnapshotData in order to be able to save snapshots'));
	}
};

module.exports.EventSourcedAggregate = EventSourcedAggregate;<|MERGE_RESOLUTION|>--- conflicted
+++ resolved
@@ -10,7 +10,6 @@
 
 var Commit = require('./Commit.js').Commit;
 
-//TODO: Error class documentation.
 /**
  * Aggregate-event type mismatch. Generated when a commit labelled with another AggregateType is applied to an aggregate.
  * Also occurs when a snapshot type mismatch takes place.
@@ -27,22 +26,20 @@
 }
 util.inherits(AggregateTypeMismatch, Error);
 
-<<<<<<< HEAD
-/**
- * Generated when an aggregate was attempted to be used incorrectly.
- * This currently only occurs when a snapshot operation is requested, but the aggregate lacks snapshot support.
- */
-=======
-function AggregateDefinitionError(message){
-	this.name = 'AggregateDefinitionError';
+//TODO: describe this error.
+function AggregateEventHandlerMissingError(message){
+	this.name = 'AggregateEventHandlerMissingError';
 	this.message = message;
 	this.labels = {
 		critical: true
 	};
 }
-util.inherits(AggregateDefinitionError, Error);
-
->>>>>>> 7667abfe
+util.inherits(AggregateEventHandlerMissingError, Error);
+
+/**
+ * Generated when an aggregate was attempted to be used incorrectly.
+ * This currently only occurs when a snapshot operation is requested, but the aggregate lacks snapshot support.
+ */
 function AggregateUsageError(message){
 	this.name = 'AggregateUsageError';
 	this.message = message;
@@ -147,7 +144,7 @@
 	}
 	else{
 		if(!this._allowMissingEventHandlers){
-			throw new AggregateDefinitionError('Event type ' + event.eventType + ' applied, but no handler was available - bailing out to avoid programmer error!');
+			throw new AggregateEventHandlerMissingError('Event type ' + event.eventType + ' applied, but no handler was available - bailing out to avoid programmer error!');
 		}
 	}
 };
@@ -269,11 +266,11 @@
  */
 EventSourcedAggregate.prototype.saveSnapshot = function saveSnapshot(){
 	var self = this;
-	if(this.supportsSnapshotGeneration){
+	if(this.supportsSnapshotGeneration()){
 		return this._snapshotter.saveSnapshot(new AggregateSnapshot(this._aggregateType, this._aggregateID, this._getSnapshotData(), (this._nextSequenceNumber - 1)));
 	}
 	else{
-		return when.reject(new AggregateDefinitionError('An aggregate needs to implement _getSnapshotData in order to be able to save snapshots'));
+		return when.reject(new AggregateUsageError('An aggregate needs to implement _getSnapshotData in order to be able to save snapshots'));
 	}
 };
 
